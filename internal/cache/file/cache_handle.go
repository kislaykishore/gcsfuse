// Copyright 2023 Google Inc. All Rights Reserved.
//
// Licensed under the Apache License, Version 2.0 (the "License");
// you may not use this file except in compliance with the License.
// You may obtain a copy of the License at
//
//     http://www.apache.org/licenses/LICENSE-2.0
//
// Unless required by applicable law or agreed to in writing, software
// distributed under the License is distributed on an "AS IS" BASIS,
// WITHOUT WARRANTIES OR CONDITIONS OF ANY KIND, either express or implied.
// See the License for the specific language governing permissions and
// limitations under the License.

package file

import (
	"context"
	"errors"
	"fmt"
	"io"
	"os"

	"github.com/googlecloudplatform/gcsfuse/internal/cache/file/downloader"
	"github.com/googlecloudplatform/gcsfuse/internal/cache/lru"
	"github.com/googlecloudplatform/gcsfuse/internal/cache/util"
	"github.com/googlecloudplatform/gcsfuse/internal/storage/gcs"
)

type CacheHandle struct {
	// fileHandle to a local file which contains locally downloaded data.
	fileHandle *os.File

	//	fileDownloadJob is a reference to async download Job.
	fileDownloadJob *downloader.Job

	// fileInfoCache contains the reference of fileInfo cache.
	fileInfoCache *lru.Cache

	// isSequential saves if the current read performed via cache handle is sequential or
	// random.
	isSequential bool

	// prevOffset stores the offset of previous cache_handle read call. This is used
	// to decide the type of read.
	prevOffset int64
}

func NewCacheHandle(localFileHandle *os.File, fileDownloadJob *downloader.Job, fileInfoCache *lru.Cache, initialOffset int64) *CacheHandle {
	return &CacheHandle{
		fileHandle:      localFileHandle,
		fileDownloadJob: fileDownloadJob,
		fileInfoCache:   fileInfoCache,
		isSequential:    initialOffset == 0,
		prevOffset:      initialOffset,
	}
}

func (fch *CacheHandle) validateCacheHandle() error {

	if fch.fileHandle == nil {
		return errors.New(util.InvalidFileHandleErrMsg)
	}

	if fch.fileDownloadJob == nil {
		return errors.New(util.InvalidFileDownloadJobErrMsg)
	}

	if fch.fileInfoCache == nil {
		return errors.New(util.InvalidFileInfoCacheErrMsg)
	}

	return nil
}

<<<<<<< HEAD
// shouldReadFromLocalDownloadedFile returns nil if the data should be read from the local,
// downloaded file. Otherwise, it returns a non-nil error with an appropriate error message.
func (fch *CacheHandle) shouldReadFromLocalDownloadedFile(jobStatus *downloader.JobStatus, requiredOffset int64) (err error) {
=======
// shouldReadFromCache returns nil if the data should be read from the local,
// downloaded file. Otherwise, it returns a non-nil error with an appropriate error message.
func (fch *CacheHandle) shouldReadFromCache(jobStatus *downloader.JobStatus, requiredOffset int64) (err error) {
>>>>>>> 59491e09
	if jobStatus.Err != nil ||
		jobStatus.Name == downloader.INVALID ||
		jobStatus.Name == downloader.FAILED ||
		jobStatus.Name == downloader.NOT_STARTED {
<<<<<<< HEAD
		return errors.New(util.InvalidFileDownloadJobErrMsg)
=======
		errMsg := fmt.Sprintf("%s: jobStatus: %s jobError: %v", util.InvalidFileDownloadJobErrMsg, jobStatus.Name, jobStatus.Err)
		return errors.New(errMsg)
>>>>>>> 59491e09
	} else if jobStatus.Offset < requiredOffset {
		err := fmt.Errorf("%s: jobOffset: %d is less than required offset: %d", util.FallbackToGCSErrMsg, jobStatus.Offset, requiredOffset)
		return err
	}
	return err
}

<<<<<<< HEAD
// Read attempts to read the data from the cached location. This expects a
// fileInfoCache entry for the current read request, and will wait to download
// the requested chunk if it is not already present for sequential read.
// It doesn't wait, in case of random reads.
func (fch *CacheHandle) Read(ctx context.Context, object *gcs.MinObject, offset int64, dst []byte) (n int, err error) {
=======
// Read attempts to read the data from the cached location.
// For sequential reads, it will wait to download the requested chunk
// if it is not already present. For random reads, it does not wait for
// download. Additionally, for random reads, the download will not be
// initiated if downloadForRandomRead is false.
func (fch *CacheHandle) Read(ctx context.Context, object *gcs.MinObject, downloadForRandomRead bool, offset int64, dst []byte) (n int, err error) {
>>>>>>> 59491e09
	err = fch.validateCacheHandle()
	if err != nil {
		return
	}

<<<<<<< HEAD
	if offset < 0 || offset > int64(object.Size) {
=======
	if offset < 0 || offset >= int64(object.Size) {
>>>>>>> 59491e09
		return 0, fmt.Errorf("wrong offset requested: %d", offset)
	}

	// Checking before updating the previous offset.
<<<<<<< HEAD
	waitForDownload := true
	if !fch.IsSequential(offset) {
		fch.isSequential = false
		waitForDownload = false
	}

	fch.prevOffset = offset
=======
	isSequentialRead := fch.IsSequential(offset)
	waitForDownload := true
	if !isSequentialRead {
		fch.isSequential = false
		waitForDownload = false
	}
>>>>>>> 59491e09

	// We need to download the data till offset + len(dst), if not already.
	bufferLen := int64(len(dst))
	requiredOffset := offset + bufferLen

	// Also, assuming that dst buffer in read can be more than the remaining object length
	// left for reading. Hence, making sure requiredOffset should not more than object-length.
	objSize := int64(object.Size)
	if requiredOffset > objSize {
		requiredOffset = objSize
	}

<<<<<<< HEAD
	jobStatus, err := fch.fileDownloadJob.Download(ctx, requiredOffset, waitForDownload)
	if err != nil {
		n = 0
		err = fmt.Errorf("while downloading job: %v", err)
		return
	}

	if err = fch.shouldReadFromLocalDownloadedFile(&jobStatus, requiredOffset); err != nil {
=======
	// If downloadForRandomRead is false and readType is random, download will not be initiated.
	if !downloadForRandomRead && !isSequentialRead {
		jobStatus := fch.fileDownloadJob.GetStatus()
		if err = fch.shouldReadFromCache(&jobStatus, requiredOffset); err != nil {
			return 0, err
		}
	}

	fch.prevOffset = offset

	jobStatus, err := fch.fileDownloadJob.Download(ctx, requiredOffset, waitForDownload)
	if err != nil {
		n = 0
		err = fmt.Errorf("read: while downloading through job: %v", err)
		return
	}

	if err = fch.shouldReadFromCache(&jobStatus, requiredOffset); err != nil {
>>>>>>> 59491e09
		return 0, err
	}

	// We are here means, we have the data downloaded which kernel has asked for.
	_, err = fch.fileHandle.Seek(offset, 0)
	if err != nil {
<<<<<<< HEAD
		logger.Warnf("while seeking for %d offset in local file: %v", offset, err)
		return 0, errors.New(util.ErrInSeekingFileHandleMsg)
=======
		errMsg := fmt.Sprintf("%s: while seeking for %d offset in local file: %v", util.ErrInSeekingFileHandleMsg, offset, err)
		return 0, errors.New(errMsg)
>>>>>>> 59491e09
	}

	n, err = io.ReadFull(fch.fileHandle, dst)
	if err == io.EOF {
		err = nil
	}
	if err != nil {
<<<<<<< HEAD
		logger.Warnf("while reading from %d offset of the local file: %v", offset, err)
		return 0, errors.New(util.ErrInReadingFileHandleMsg)
=======
		errMsg := fmt.Sprintf("%s: while reading from %d offset of the local file: %v", util.ErrInReadingFileHandleMsg, offset, err)
		return 0, errors.New(errMsg)
>>>>>>> 59491e09
	}

	// The job state may change while reading data from the local downloaded file. This may be
	// due to a failure in the download job, or cache eviction due to another file. In this case,
	// we will check the job state again after reading the data, and fall back to the normal flow
<<<<<<< HEAD
	// if it is not advisable to read the data from the local downloaded file.
	jobStatus = fch.fileDownloadJob.GetStatus()
	if err = fch.shouldReadFromLocalDownloadedFile(&jobStatus, requiredOffset); err != nil {
=======
	// if job status is invalid or failed.
	jobStatus = fch.fileDownloadJob.GetStatus()
	if err = fch.shouldReadFromCache(&jobStatus, requiredOffset); err != nil {
>>>>>>> 59491e09
		return 0, err
	}

	return
}

// IsSequential returns true if the sequential read is being performed, false for
// random read.
func (fch *CacheHandle) IsSequential(currentOffset int64) bool {
	if !fch.isSequential {
		return false
	}

	if currentOffset < fch.prevOffset {
		return false
	}

	if currentOffset-fch.prevOffset > downloader.ReadChunkSize {
		return false
	}

	return true
}

// Close closes the underlined fileHandle points to locally downloaded data.
func (fch *CacheHandle) Close() (err error) {
	if fch.fileHandle != nil {
		err = fch.fileHandle.Close()
		fch.fileHandle = nil
	}

	return
}<|MERGE_RESOLUTION|>--- conflicted
+++ resolved
@@ -73,25 +73,15 @@
 	return nil
 }
 
-<<<<<<< HEAD
-// shouldReadFromLocalDownloadedFile returns nil if the data should be read from the local,
-// downloaded file. Otherwise, it returns a non-nil error with an appropriate error message.
-func (fch *CacheHandle) shouldReadFromLocalDownloadedFile(jobStatus *downloader.JobStatus, requiredOffset int64) (err error) {
-=======
 // shouldReadFromCache returns nil if the data should be read from the local,
 // downloaded file. Otherwise, it returns a non-nil error with an appropriate error message.
 func (fch *CacheHandle) shouldReadFromCache(jobStatus *downloader.JobStatus, requiredOffset int64) (err error) {
->>>>>>> 59491e09
 	if jobStatus.Err != nil ||
 		jobStatus.Name == downloader.INVALID ||
 		jobStatus.Name == downloader.FAILED ||
 		jobStatus.Name == downloader.NOT_STARTED {
-<<<<<<< HEAD
-		return errors.New(util.InvalidFileDownloadJobErrMsg)
-=======
 		errMsg := fmt.Sprintf("%s: jobStatus: %s jobError: %v", util.InvalidFileDownloadJobErrMsg, jobStatus.Name, jobStatus.Err)
 		return errors.New(errMsg)
->>>>>>> 59491e09
 	} else if jobStatus.Offset < requiredOffset {
 		err := fmt.Errorf("%s: jobOffset: %d is less than required offset: %d", util.FallbackToGCSErrMsg, jobStatus.Offset, requiredOffset)
 		return err
@@ -99,50 +89,28 @@
 	return err
 }
 
-<<<<<<< HEAD
-// Read attempts to read the data from the cached location. This expects a
-// fileInfoCache entry for the current read request, and will wait to download
-// the requested chunk if it is not already present for sequential read.
-// It doesn't wait, in case of random reads.
-func (fch *CacheHandle) Read(ctx context.Context, object *gcs.MinObject, offset int64, dst []byte) (n int, err error) {
-=======
 // Read attempts to read the data from the cached location.
 // For sequential reads, it will wait to download the requested chunk
 // if it is not already present. For random reads, it does not wait for
 // download. Additionally, for random reads, the download will not be
 // initiated if downloadForRandomRead is false.
 func (fch *CacheHandle) Read(ctx context.Context, object *gcs.MinObject, downloadForRandomRead bool, offset int64, dst []byte) (n int, err error) {
->>>>>>> 59491e09
 	err = fch.validateCacheHandle()
 	if err != nil {
 		return
 	}
 
-<<<<<<< HEAD
-	if offset < 0 || offset > int64(object.Size) {
-=======
 	if offset < 0 || offset >= int64(object.Size) {
->>>>>>> 59491e09
 		return 0, fmt.Errorf("wrong offset requested: %d", offset)
 	}
 
 	// Checking before updating the previous offset.
-<<<<<<< HEAD
-	waitForDownload := true
-	if !fch.IsSequential(offset) {
-		fch.isSequential = false
-		waitForDownload = false
-	}
-
-	fch.prevOffset = offset
-=======
 	isSequentialRead := fch.IsSequential(offset)
 	waitForDownload := true
 	if !isSequentialRead {
 		fch.isSequential = false
 		waitForDownload = false
 	}
->>>>>>> 59491e09
 
 	// We need to download the data till offset + len(dst), if not already.
 	bufferLen := int64(len(dst))
@@ -155,16 +123,6 @@
 		requiredOffset = objSize
 	}
 
-<<<<<<< HEAD
-	jobStatus, err := fch.fileDownloadJob.Download(ctx, requiredOffset, waitForDownload)
-	if err != nil {
-		n = 0
-		err = fmt.Errorf("while downloading job: %v", err)
-		return
-	}
-
-	if err = fch.shouldReadFromLocalDownloadedFile(&jobStatus, requiredOffset); err != nil {
-=======
 	// If downloadForRandomRead is false and readType is random, download will not be initiated.
 	if !downloadForRandomRead && !isSequentialRead {
 		jobStatus := fch.fileDownloadJob.GetStatus()
@@ -183,20 +141,14 @@
 	}
 
 	if err = fch.shouldReadFromCache(&jobStatus, requiredOffset); err != nil {
->>>>>>> 59491e09
 		return 0, err
 	}
 
 	// We are here means, we have the data downloaded which kernel has asked for.
 	_, err = fch.fileHandle.Seek(offset, 0)
 	if err != nil {
-<<<<<<< HEAD
-		logger.Warnf("while seeking for %d offset in local file: %v", offset, err)
-		return 0, errors.New(util.ErrInSeekingFileHandleMsg)
-=======
 		errMsg := fmt.Sprintf("%s: while seeking for %d offset in local file: %v", util.ErrInSeekingFileHandleMsg, offset, err)
 		return 0, errors.New(errMsg)
->>>>>>> 59491e09
 	}
 
 	n, err = io.ReadFull(fch.fileHandle, dst)
@@ -204,27 +156,16 @@
 		err = nil
 	}
 	if err != nil {
-<<<<<<< HEAD
-		logger.Warnf("while reading from %d offset of the local file: %v", offset, err)
-		return 0, errors.New(util.ErrInReadingFileHandleMsg)
-=======
 		errMsg := fmt.Sprintf("%s: while reading from %d offset of the local file: %v", util.ErrInReadingFileHandleMsg, offset, err)
 		return 0, errors.New(errMsg)
->>>>>>> 59491e09
 	}
 
 	// The job state may change while reading data from the local downloaded file. This may be
 	// due to a failure in the download job, or cache eviction due to another file. In this case,
 	// we will check the job state again after reading the data, and fall back to the normal flow
-<<<<<<< HEAD
-	// if it is not advisable to read the data from the local downloaded file.
-	jobStatus = fch.fileDownloadJob.GetStatus()
-	if err = fch.shouldReadFromLocalDownloadedFile(&jobStatus, requiredOffset); err != nil {
-=======
 	// if job status is invalid or failed.
 	jobStatus = fch.fileDownloadJob.GetStatus()
 	if err = fch.shouldReadFromCache(&jobStatus, requiredOffset); err != nil {
->>>>>>> 59491e09
 		return 0, err
 	}
 
