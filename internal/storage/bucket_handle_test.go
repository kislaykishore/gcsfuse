--- conflicted
+++ resolved
@@ -185,39 +185,6 @@
 			Name: missingObjectName,
 		})
 
-<<<<<<< HEAD
-	AssertTrue(errors.As(error, &notfound))
-}
-
-func (t *BucketHandleTest) TestCreateObjectMethodWithValidObject() {
-	content := "Creating a new object"
-	obj, err := t.bucketHandle.CreateObject(context.Background(),
-		&gcs.CreateObjectRequest{
-			Name:     "test_object",
-			Contents: strings.NewReader(content),
-		})
-
-	AssertEq(obj.Name, "test_object")
-	AssertEq(obj.Size, len(content))
-	AssertEq(nil, err)
-}
-
-func (t *BucketHandleTest) TestCreateObjectMethodWhenGivenGenerationObjectNotExist() {
-	content := "Creating a new object"
-	var crc32 uint32 = 45
-	var generation int64 = 786
-
-	obj, err := t.bucketHandle.CreateObject(context.Background(),
-		&gcs.CreateObjectRequest{
-			Name:                   "test_object",
-			Contents:               strings.NewReader(content),
-			CRC32C:                 &crc32,
-			GenerationPrecondition: &generation,
-		})
-
-	AssertEq(nil, obj)
-	AssertTrue(strings.Contains(err.Error(), "Error 412: Precondition failed"))
-=======
 	AssertTrue(errors.As(err, &notfound))
 }
 
@@ -259,5 +226,34 @@
 		})
 
 	AssertTrue(errors.As(err, &notfound))
->>>>>>> 9c0980b1
+}
+
+func (t *BucketHandleTest) TestCreateObjectMethodWithValidObject() {
+	content := "Creating a new object"
+	obj, err := t.bucketHandle.CreateObject(context.Background(),
+		&gcs.CreateObjectRequest{
+			Name:     "test_object",
+			Contents: strings.NewReader(content),
+		})
+
+	AssertEq(obj.Name, "test_object")
+	AssertEq(obj.Size, len(content))
+	AssertEq(nil, err)
+}
+
+func (t *BucketHandleTest) TestCreateObjectMethodWhenGivenGenerationObjectNotExist() {
+	content := "Creating a new object"
+	var crc32 uint32 = 45
+	var generation int64 = 786
+
+	obj, err := t.bucketHandle.CreateObject(context.Background(),
+		&gcs.CreateObjectRequest{
+			Name:                   "test_object",
+			Contents:               strings.NewReader(content),
+			CRC32C:                 &crc32,
+			GenerationPrecondition: &generation,
+		})
+
+	AssertEq(nil, obj)
+	AssertTrue(strings.Contains(err.Error(), "Error 412: Precondition failed"))
 }