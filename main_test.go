--- conflicted
+++ resolved
@@ -21,20 +21,6 @@
 
 func init() { RegisterTestSuite(&MainTest{}) }
 
-<<<<<<< HEAD
-func (t *MainTest) TestCreateStorageHandleEnableStorageClientLibraryIsTrue() {
-	storageHandle, err := createStorageHandle(&flagStorage{
-		ClientProtocol:             mountpkg.HTTP1,
-		EnableStorageClientLibrary: true,
-		KeyFile:                    "testdata/test_creds.json",
-	})
-
-	ExpectNe(nil, storageHandle)
-	ExpectEq(nil, err)
-}
-
-=======
->>>>>>> 07e38152
 func (t *MainTest) TestCreateStorageHandle() {
 	flags := &flagStorage{
 		ClientProtocol:      mountpkg.HTTP1,
