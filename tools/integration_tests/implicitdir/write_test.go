--- conflicted
+++ resolved
@@ -37,11 +37,7 @@
 }
 
 func TestWriteAtStartOfFile(t *testing.T){
-<<<<<<< HEAD
-	createTempFile()
-=======
 	fileName := createTempFile()
->>>>>>> 448404cd
 	f, err := os.OpenFile(fileName, os.O_WRONLY, 0600)
 	if err != nil {
 	    t.Errorf("Open file for write at start: %v", err)
@@ -54,7 +50,6 @@
 	f.Close()
 
 	compareFileContents(t, fileName, "line 4\nline 2\n")
-<<<<<<< HEAD
 }
 
 func TestWriteAtRandom(t *testing.T){
@@ -72,6 +67,4 @@
 	f.Close()
 
 	compareFileContents(t, fileName, "line 1\nline 5\n")
-=======
->>>>>>> 448404cd
 }